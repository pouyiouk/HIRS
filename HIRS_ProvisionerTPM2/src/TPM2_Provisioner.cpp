/**
 * Copyright (C) 2017-2018, U.S. Government
 */

/**
 * Main entry point for the TPM2_Provisioner. Handles the input from the
 * command line application and provisions the client for use with an
 * attestation credential authority.
*/
#include <unistd.h>
#include <iostream>
#include <sstream>
#include <string>
#include <vector>
#include <Process.h>
#include <Properties.h>
#include <regex>

#include "log4cplus/configurator.h"

#include "CommandTpm2.h"
#include "DeviceInfoCollector.h"
#include "HirsRuntimeException.h"
#include "RestfulClientProvisioner.h"
#include "Utils.h"
#include "Version.h"


using hirs::exception::HirsRuntimeException;
using hirs::file_utils::dirExists;
using hirs::log::Logger;
using hirs::tpm2::AsymmetricKeyType;
using hirs::tpm2::CommandTpm2;
using hirs::tpm2_tools_utils::Tpm2ToolsVersion;
using hirs::utils::Process;
using hirs::properties::Properties;
using std::cout;
using std::cerr;
using std::endl;
using std::string;
using std::stringstream;

int provision() {
    Logger logger = Logger::getDefaultLogger();

    CommandTpm2 tpm2;
    Properties props("/etc/hirs/tcg_boot.properties");
    tpm2.setAuthData();

    // get endorsement credential and endorsement key
    cout << "----> Collecting endorsement credential from TPM" << endl;
    string endorsementCredential = tpm2.getEndorsementCredentialDefault(
            AsymmetricKeyType::RSA);
    tpm2.createEndorsementKey();
    string ekPublicArea = tpm2.getEndorsementKeyPublicArea();

    // get attestation key
    cout << "----> Creating attestation key" << endl;
    tpm2.createAttestationKey();
    string akPublicArea = tpm2.getAttestationKeyPublicArea();

    // get platform credential
    cout << "----> Collecting platform credential from TPM" << endl;
    string platformCredential = tpm2.getPlatformCredentialDefault();
    std::vector<string> platformCredentials;

    // if platformCredential is empty, not in TPM
    // pull from properties file
    if (platformCredential.empty()) {
        const std::string& cert_dir = props.get("tcg.cert.dir", "");
        try {
            platformCredentials =
                    hirs::file_utils::search_directory(cert_dir);
        } catch (HirsRuntimeException& hirsRuntimeException) {
            logger.error(hirsRuntimeException.what());
        }
    } else {
        platformCredentials.push_back(platformCredential);
    }

    // collect device info
    cout << "----> Collecting device information" << endl;
    hirs::pb::DeviceInfo dv = DeviceInfoCollector::collectDeviceInfo();
    dv.set_pcrslist(tpm2.getPcrList());
    // collect TCG Boot files
<<<<<<< HEAD
    std::vector<string> rim_files;
    std::vector<string> swidtag_files;
    const std::string& rim_dir = props.get("tcg.rim.dir", "");
    const std::string& swid_dir = props.get("tcg.swidtag.dir", "");
    try {
        rim_files = hirs::file_utils::search_directory(rim_dir);
        for (const auto& rims : rim_files) {
            if (rims != "") {
                dv.add_logfile(rims);
            }
        }
    } catch (HirsRuntimeException& hirsRuntimeException) {
        logger.error(hirsRuntimeException.what());
    }
    try {
        swidtag_files = hirs::file_utils::search_directory(swid_dir);
        for (const auto& swidtag : swidtag_files) {
            if (swidtag != "") {
                dv.add_swidfile(swidtag);
            }
        }
    } catch (HirsRuntimeException& hirsRuntimeException) {
        logger.error(hirsRuntimeException.what());
    }
    try {
        dv.set_livelog(hirs::file_utils::fileToString(
        "/sys/kernel/security/tpm0/binary_bios_measurements"));
=======
    const std::string& rim_file = props.get("tcg.rim.file", "");
    const std::string& swid_file = props.get("tcg.swidtag.file", "");
    const std::string& live_log_file = props.get("tcg.event.file", "");

    try {
        dv.set_logfile(hirs::file_utils::fileToString(rim_file));
    } catch (HirsRuntimeException& hirsRuntimeException) {
        logger.error(hirsRuntimeException.what());
    }
    try {
        dv.set_swidfile(hirs::file_utils::fileToString(swid_file));
    } catch (HirsRuntimeException& hirsRuntimeException) {
        logger.error(hirsRuntimeException.what());
    }
    try {
        dv.set_livelog(hirs::file_utils::fileToString(live_log_file));
>>>>>>> a3f5386b
    } catch (HirsRuntimeException& hirsRuntimeException) {
        logger.error(hirsRuntimeException.what());
    }

    // send identity claim
    cout << "----> Sending identity claim to Attestation CA" << endl;
    hirs::pb::IdentityClaim identityClaim
            = tpm2.createIdentityClaim(dv, akPublicArea, ekPublicArea,
                                       endorsementCredential,
                                       platformCredentials);
    identityClaim.set_client_version(CLIENT_VERSION);
    string paccorOutputString =
            hirs::utils::Process::run(
                    "/opt/paccor/scripts/allcomponents.sh", "",
                    "TPM2_Provisioner.cpp", __LINE__);
    identityClaim.set_paccoroutput(paccorOutputString);
    RestfulClientProvisioner provisioner;
    string nonceBlob = provisioner.sendIdentityClaim(identityClaim);
    if (nonceBlob == "") {
        cout << "----> Provisioning failed.";
        cout << "Please refer to the Attestation CA for details." << endl;
        return 0;
    }

    // activateIdentity requires we read makeCredential output from a file
    cout << "----> Received response. Attempting to decrypt nonce" << endl;
    try {
        hirs::file_utils::writeBinaryFile(
                nonceBlob, CommandTpm2::kDefaultIdentityClaimResponseFilename);
    } catch (const std::invalid_argument& e) {
        logger.error(e.what());
        throw HirsRuntimeException("Provisioning failed.",
                                   "TPM2_Provisioner::provision");
    }
    string decryptedNonce = tpm2.activateIdentity();

    cout << "----> Nonce successfully decrypted. Sending attestation "
         << "certificate request" << endl;
    hirs::pb::CertificateRequest certificateRequest;
    certificateRequest.set_nonce(decryptedNonce);
    certificateRequest.set_quote(tpm2.getQuote(
                "0,1,2,3,4,5,6,7,8,9,10,11,12,13,"
                "14,15,16,17,18,19,20,21,22,23",
                decryptedNonce));

    const string& akCertificateByteString
            = provisioner.sendAttestationCertificateRequest(certificateRequest);

    if (akCertificateByteString == "") {
        cout << "----> Provisioning failed.";
        cout << "Please refer to the Attestation CA for details." << endl;
        return 0;
    }
    cout << "----> Storing attestation key certificate" << endl;
    tpm2.storeAKCertificate(akCertificateByteString);
    return 1;
}

void printHelp() {
    stringstream helpMessage;
    helpMessage << "TPM 2.0 Provisioner\n"
                << "Version " << CLIENT_VERSION << "\n\n"
                << "To run the provisioning process, "
                << "enter hirs-provisioner-tpm2 provision\n";
    cout << helpMessage.str() << endl;
}

int main(int argc, char** argv) {
    string log_directory = "/var/log/hirs/provisioner";

    // directory should be created by rpm install
    if (!dirExists(log_directory)) {
        cerr << "Log directory /var/log/hirs/provisioner does not "
             << "exist. Exiting";
        return 1;
    }

    log4cplus::initialize();
    log4cplus::PropertyConfigurator::doConfigure(
            "/etc/hirs/TPM2_Provisioner/log4cplus_config.ini");
    Logger mainLogger = Logger::getDefaultLogger();

    if (argc < 2) {
        printHelp();
        return 0;
    }
    string argument = argv[1];
    if (argument == "provision") {
        // Ensure we're running as root
        if (getuid() != 0) {
            string error = "Program must be run as root. Exiting";
            cerr << (error);
            mainLogger.error(error);
            return 1;
        }
        // Ensure either tpm2-abrmd or the old resourcemgr is running
        if (!Process::isRunning("tpm2-abrmd")
            && !Process::isRunning("resourcemgr")) {
            stringstream errorStream;
            errorStream << R"(Neither "tpm2-abmrd" nor the older )"
                        << R"("resourcemgr" daemon is currently running. )"
                        << "\nPlease ensure either is running before "
                        << "attempting provisioning.\n";
            cerr << (errorStream.str());
            mainLogger.error(errorStream.str());
            return 1;
        }
        cout << "--> Provisioning" << endl;
        try {
            if (provision()) {
                cout << "----> Provisioning successful" << endl;
            }
        } catch (HirsRuntimeException& hirsRuntimeException) {
            mainLogger.error(hirsRuntimeException.what());
            cout << "----> Fatal error during provisioning. See "
                 << "/var/log/hirs/provisioner/HIRS_ProvisionerTPM2.log for "
                         "details" << endl;
            return 1;
        }
    } else {
        printHelp();
    }

    log4cplus::Logger::shutdown();
}<|MERGE_RESOLUTION|>--- conflicted
+++ resolved
@@ -83,11 +83,12 @@
     hirs::pb::DeviceInfo dv = DeviceInfoCollector::collectDeviceInfo();
     dv.set_pcrslist(tpm2.getPcrList());
     // collect TCG Boot files
-<<<<<<< HEAD
     std::vector<string> rim_files;
     std::vector<string> swidtag_files;
     const std::string& rim_dir = props.get("tcg.rim.dir", "");
     const std::string& swid_dir = props.get("tcg.swidtag.dir", "");
+    const std::string& live_log_file = props.get("tcg.event.file", "");
+
     try {
         rim_files = hirs::file_utils::search_directory(rim_dir);
         for (const auto& rims : rim_files) {
@@ -109,26 +110,7 @@
         logger.error(hirsRuntimeException.what());
     }
     try {
-        dv.set_livelog(hirs::file_utils::fileToString(
-        "/sys/kernel/security/tpm0/binary_bios_measurements"));
-=======
-    const std::string& rim_file = props.get("tcg.rim.file", "");
-    const std::string& swid_file = props.get("tcg.swidtag.file", "");
-    const std::string& live_log_file = props.get("tcg.event.file", "");
-
-    try {
-        dv.set_logfile(hirs::file_utils::fileToString(rim_file));
-    } catch (HirsRuntimeException& hirsRuntimeException) {
-        logger.error(hirsRuntimeException.what());
-    }
-    try {
-        dv.set_swidfile(hirs::file_utils::fileToString(swid_file));
-    } catch (HirsRuntimeException& hirsRuntimeException) {
-        logger.error(hirsRuntimeException.what());
-    }
-    try {
         dv.set_livelog(hirs::file_utils::fileToString(live_log_file));
->>>>>>> a3f5386b
     } catch (HirsRuntimeException& hirsRuntimeException) {
         logger.error(hirsRuntimeException.what());
     }
