package hirs.attestationca.service;

import java.io.IOException;
import java.security.KeyStore;
import java.security.KeyStoreException;
import java.security.NoSuchAlgorithmException;
import java.security.cert.CertificateException;
import org.apache.logging.log4j.LogManager;
import org.apache.logging.log4j.Logger;
import org.springframework.beans.factory.annotation.Autowired;
import org.springframework.context.annotation.Import;
import org.springframework.stereotype.Service;
import java.util.ArrayList;
import java.util.Collections;
import java.util.Comparator;
import java.util.HashSet;
import java.util.Iterator;
import java.util.List;
import java.util.Set;
import java.util.LinkedList;
import java.util.stream.Collectors;
import org.apache.logging.log4j.Level;
import hirs.appraiser.Appraiser;
import hirs.appraiser.SupplyChainAppraiser;
import hirs.data.persist.AppraisalStatus;
import hirs.data.persist.Device;
import hirs.data.persist.DeviceInfoReport;
import hirs.data.persist.SupplyChainPolicy;
import hirs.data.persist.SupplyChainValidation;
import hirs.data.persist.SupplyChainValidationSummary;
import hirs.data.persist.certificate.Certificate;
import hirs.data.persist.certificate.CertificateAuthorityCredential;
import hirs.data.persist.certificate.EndorsementCredential;
import hirs.data.persist.certificate.PlatformCredential;
import hirs.persist.AppraiserManager;
import hirs.persist.CertificateManager;
import hirs.persist.CertificateSelector;
import hirs.persist.CrudManager;
import hirs.persist.DBManagerException;
import hirs.persist.PersistenceConfiguration;
import hirs.persist.PolicyManager;
import hirs.validation.CredentialValidator;
import java.util.HashMap;
import java.util.Map;

/**
 * The main executor of supply chain verification tasks. The AbstractAttestationCertificateAuthority
 * will feed it the PC, EC, other relevant certificates, and serial numbers of the provisioning
 * task, and it will then manipulate the data as necessary, retrieve useful certs, and arrange
 * for actual validation by the SupplyChainValidator.
 */
@Service
@Import(PersistenceConfiguration.class)
public class SupplyChainValidationServiceImpl implements SupplyChainValidationService {

    private PolicyManager policyManager;
    private AppraiserManager appraiserManager;
    private CertificateManager certificateManager;
    private CredentialValidator supplyChainCredentialValidator;
    private CrudManager<SupplyChainValidationSummary> supplyChainValidatorSummaryManager;

    private static final Logger LOGGER =
            LogManager.getLogger(SupplyChainValidationServiceImpl.class);


    /**
     * Constructor.
     * @param policyManager the policy manager
     * @param appraiserManager the appraiser manager
     * @param certificateManager the cert manager
     * @param supplyChainValidatorSummaryManager the summary manager
     * @param supplyChainCredentialValidator the credential validator
     */
    @Autowired
    public SupplyChainValidationServiceImpl(final PolicyManager policyManager,
            final AppraiserManager appraiserManager,
            final CertificateManager certificateManager,
            final CrudManager<SupplyChainValidationSummary> supplyChainValidatorSummaryManager,
            final CredentialValidator supplyChainCredentialValidator) {
        this.policyManager = policyManager;
        this.appraiserManager = appraiserManager;
        this.certificateManager = certificateManager;
        this.supplyChainValidatorSummaryManager = supplyChainValidatorSummaryManager;
        this.supplyChainCredentialValidator = supplyChainCredentialValidator;
    }

    /**
     * The "main" method of supply chain validation. Takes the credentials from an identity
     * request and validates the supply chain in accordance to the current supply chain
     * policy.
     *
     * @param ec The endorsement credential from the identity request.
     * @param pcs The platform credentials from the identity request.
     * @param device The device to be validated.
     * @return A summary of the validation results.
     */
    @Override
    public SupplyChainValidationSummary validateSupplyChain(final EndorsementCredential ec,
        final Set<PlatformCredential> pcs,
        final Device device) {
        final Appraiser supplyChainAppraiser = appraiserManager.getAppraiser(
                SupplyChainAppraiser.NAME);
        SupplyChainPolicy policy = (SupplyChainPolicy) policyManager.getDefaultPolicy(
                supplyChainAppraiser);
        boolean acceptExpiredCerts = policy.isExpiredCertificateValidationEnabled();
        PlatformCredential baseCredential = null;
        List<SupplyChainValidation> validations = new LinkedList<>();
        Map<PlatformCredential, SupplyChainValidation> deltaMapping = new HashMap<>();
        SupplyChainValidation platformScv = null;

        // Validate the Endorsement Credential
        if (policy.isEcValidationEnabled()) {
            validations.add(validateEndorsementCredential(ec, acceptExpiredCerts));
            // store the device with the credential
            if (null != ec) {
                ec.setDevice(device);
                this.certificateManager.update(ec);
            }
        }

        // Validate Platform Credential signatures
        if (policy.isPcValidationEnabled()) {
            // Ensure there are platform credentials to validate
            if (pcs == null || pcs.isEmpty()) {
                LOGGER.error("There were no Platform Credentials to validate.");
                validations.add(buildValidationRecord(
                        SupplyChainValidation.ValidationType.PLATFORM_CREDENTIAL,
                        AppraisalStatus.Status.FAIL,
                        "Platform credential(s) missing", null, Level.ERROR));
            } else {
                Iterator<PlatformCredential> it = pcs.iterator();
                while (it.hasNext()) {
                    PlatformCredential pc = it.next();
                    KeyStore trustedCa = getCaChain(pc);
                    platformScv = validatePlatformCredential(
                            pc, trustedCa, acceptExpiredCerts);

                    // check if this cert has been verified for multiple base
                    // associated with the serial number
                    if (pc != null) {
                        platformScv = validatePcPolicy(pc, platformScv,
                                deltaMapping, acceptExpiredCerts);

                        validations.add(platformScv);
                        validations.addAll(deltaMapping.values());

                        if (pc.isBase()) {
                            baseCredential = pc;
                        }
                        pc.setDevice(device);
                        this.certificateManager.update(pc);
                    }
                }
            }
        }

        // Validate Platform Credential attributes
        if (policy.isPcAttributeValidationEnabled()) {
            // Ensure there are platform credentials to validate
            if (pcs == null || pcs.isEmpty()) {
                LOGGER.error("There were no Platform Credentials to validate attributes.");
                validations.add(buildValidationRecord(
                        SupplyChainValidation.ValidationType.PLATFORM_CREDENTIAL,
                        AppraisalStatus.Status.FAIL,
                        "Platform credential(s) missing."
                                + " Cannot validate attributes",
                        null, Level.ERROR));
            } else {
                Iterator<PlatformCredential> it = pcs.iterator();
                while (it.hasNext()) {
                    PlatformCredential pc = it.next();
                    SupplyChainValidation attributeScv;

                    if (pc != null) {
                        if (pc.isDeltaChain()) {
                        // this check validates the delta changes and recompares
                        // the modified list to the original.
<<<<<<< HEAD
                            validations.add(validateDeltaPlatformCredentialAttributes(
                                            pc, device.getDeviceInfo(),
                                            baseCredential, deltaMapping));
                        } else {
                            validations.add(validatePlatformCredentialAttributes(
                                    pc, device.getDeviceInfo(), ec));
=======
                            attributeScv = validateDeltaPlatformCredentialAttributes(
                                            pc, device.getDeviceInfo(),
                                            baseCredential, deltaMapping);
                        } else {
                            attributeScv = validatePlatformCredentialAttributes(
                                    pc, device.getDeviceInfo(), ec);
                        }

                        // have to make sure the attribute validation isn't ignored and
                        // doesn't override general validation status
                        if (platformScv.getResult() == AppraisalStatus.Status.PASS
                                && attributeScv.getResult() != AppraisalStatus.Status.PASS) {
                            // if the platform trust store validated but the attribute didn't
                            // replace
                            validations.remove(platformScv);
                            validations.add(attributeScv);
                        } else if ((platformScv.getResult() == AppraisalStatus.Status.PASS
                                && attributeScv.getResult() == AppraisalStatus.Status.PASS)
                                || (platformScv.getResult() != AppraisalStatus.Status.PASS
                                && attributeScv.getResult() != AppraisalStatus.Status.PASS)) {
                            // if both trust store and attributes validated or failed
                            // combine messages
                            validations.remove(platformScv);
                            validations.add(new SupplyChainValidation(
                                    platformScv.getValidationType(),
                                    platformScv.getResult(), platformScv.getCertificatesUsed(),
                                    String.format("%s%n%s", platformScv.getMessage(),
                                            attributeScv.getMessage())));
>>>>>>> 2e07d2cf
                        }

                        pc.setDevice(device);
                        this.certificateManager.update(pc);
                    }
                }
            }
        }

        // Generate validation summary, save it, and return it.
        SupplyChainValidationSummary summary =
                new SupplyChainValidationSummary(device, validations);
        if (baseCredential != null) {
            baseCredential.setComponentFailures(summary.getMessage());
            this.certificateManager.update(baseCredential);
        }
        try {
            supplyChainValidatorSummaryManager.save(summary);
        } catch (DBManagerException ex) {
            LOGGER.error("Failed to save Supply chain summary", ex);
        }
        return summary;
    }

    /**
     * This method is a sub set of the validate supply chain method and focuses on the specific
     * multibase validation check for a delta chain.  This method also includes the check
     * for delta certificate CA validation as well.
     *
     * @param pc The platform credential getting checked
     * @param platformScv The validation record
     * @return The validation record
     */
    private SupplyChainValidation validatePcPolicy(
            final PlatformCredential pc,
            final SupplyChainValidation platformScv,
            final Map<PlatformCredential, SupplyChainValidation> deltaMapping,
            final boolean acceptExpiredCerts) {
        SupplyChainValidation subPlatformScv = platformScv;

        if (pc != null) {
            // if not checked, update the map
            boolean result = checkForMultipleBaseCredentials(
                    pc.getPlatformSerial());
            // if it is, then update the SupplyChainValidation message and result
            if (result) {
                String message = "Multiple Base certificates found in chain.";
                if (!platformScv.getResult().equals(AppraisalStatus.Status.PASS)) {
                    message = String.format("%s,%n%s", platformScv.getMessage(), message);
                }
                subPlatformScv = buildValidationRecord(
                        SupplyChainValidation.ValidationType.PLATFORM_CREDENTIAL,
                        AppraisalStatus.Status.FAIL,
                        message, pc, Level.ERROR);
            }

            // only do check if this is a base certificate
            if (pc.isBase()) {
                // Grab all certs associated with this platform chain
                List<PlatformCredential> chainCertificates = PlatformCredential
                        .select(certificateManager)
                        .byBoardSerialNumber(pc.getPlatformSerial())
                        .getCertificates().stream().collect(Collectors.toList());
                Collections.sort(chainCertificates,
                        new Comparator<PlatformCredential>() {
                            @Override
                            public int compare(final PlatformCredential obj1,
                                    final PlatformCredential obj2) {
                                return obj1.getBeginValidity()
                                .compareTo(obj2.getBeginValidity());
                            }
                        });

                SupplyChainValidation deltaScv;
                KeyStore trustedCa;
                // verify that the deltas trust chain is valid.
                for (PlatformCredential delta : chainCertificates) {
                    if (delta != null && !delta.isBase()) {
                        trustedCa = getCaChain(delta);
                        deltaScv = validatePlatformCredential(
                                delta, trustedCa, acceptExpiredCerts);
                        deltaMapping.put(delta, deltaScv);
                    }
                }
            }
        }
        return subPlatformScv;
    }

    private SupplyChainValidation validateEndorsementCredential(final EndorsementCredential ec,
                                                                final boolean acceptExpiredCerts) {
        final SupplyChainValidation.ValidationType validationType
                = SupplyChainValidation.ValidationType.ENDORSEMENT_CREDENTIAL;
        LOGGER.info("Validating endorsement credential");
        if (ec == null) {
            LOGGER.error("No endorsement credential to validate");
            return buildValidationRecord(validationType,
                    AppraisalStatus.Status.FAIL, "Endorsement credential is missing",
                    null, Level.ERROR);
        }

        KeyStore ecStore = getCaChain(ec);
        AppraisalStatus result = supplyChainCredentialValidator.
                validateEndorsementCredential(ec, ecStore, acceptExpiredCerts);
        switch (result.getAppStatus()) {
            case PASS:
                return buildValidationRecord(validationType, AppraisalStatus.Status.PASS,
                        result.getMessage(), ec, Level.INFO);
            case FAIL:
                return buildValidationRecord(validationType, AppraisalStatus.Status.FAIL,
                        result.getMessage(), ec, Level.WARN);
            case ERROR:
                return buildValidationRecord(validationType, AppraisalStatus.Status.ERROR,
                        result.getMessage(), ec, Level.ERROR);
            default:
                return buildValidationRecord(validationType, AppraisalStatus.Status.ERROR,
                        result.getMessage(), ec, Level.ERROR);
        }
    }

    private SupplyChainValidation validatePlatformCredential(final PlatformCredential pc,
                                                             final KeyStore
                                                                     trustedCertificateAuthority,
                                                             final boolean acceptExpiredCerts) {
        final SupplyChainValidation.ValidationType validationType
                = SupplyChainValidation.ValidationType.PLATFORM_CREDENTIAL;

        if (pc == null) {
            LOGGER.error("No platform credential to validate");
            return buildValidationRecord(validationType,
                    AppraisalStatus.Status.FAIL, "Empty Platform credential", null, Level.ERROR);
        }
        LOGGER.info("Validating Platform Credential");
        AppraisalStatus result = supplyChainCredentialValidator.validatePlatformCredential(pc,
                trustedCertificateAuthority, acceptExpiredCerts);
        switch (result.getAppStatus()) {
            case PASS:
                return buildValidationRecord(validationType, AppraisalStatus.Status.PASS,
                        result.getMessage(), pc, Level.INFO);
            case FAIL:
                return buildValidationRecord(validationType, AppraisalStatus.Status.FAIL,
                        result.getMessage(), pc, Level.WARN);
            case ERROR:
                return buildValidationRecord(validationType, AppraisalStatus.Status.ERROR,
                        result.getMessage(), pc, Level.ERROR);
            default:
                return buildValidationRecord(validationType, AppraisalStatus.Status.ERROR,
                        result.getMessage(), pc, Level.ERROR);
        }
    }

    private SupplyChainValidation validatePlatformCredentialAttributes(final PlatformCredential pc,
           final DeviceInfoReport deviceInfoReport,
           final EndorsementCredential ec) {
        final SupplyChainValidation.ValidationType validationType
                = SupplyChainValidation.ValidationType.PLATFORM_CREDENTIAL;

        if (pc == null) {
            LOGGER.error("No platform credential to validate");
            return buildValidationRecord(validationType,
                    AppraisalStatus.Status.FAIL, "Platform credential is missing",
                    null, Level.ERROR);
        }
        LOGGER.info("Validating platform credential attributes");
        AppraisalStatus result = supplyChainCredentialValidator.
                validatePlatformCredentialAttributes(pc, deviceInfoReport, ec);
        switch (result.getAppStatus()) {
            case PASS:
                return buildValidationRecord(validationType, AppraisalStatus.Status.PASS,
                        result.getMessage(), pc, Level.INFO);
            case FAIL:
                return buildValidationRecord(validationType, AppraisalStatus.Status.FAIL,
                        result.getMessage(), pc, Level.WARN);
            case ERROR:
                return buildValidationRecord(validationType, AppraisalStatus.Status.ERROR,
                        result.getMessage(), pc, Level.ERROR);
            default:
                return buildValidationRecord(validationType, AppraisalStatus.Status.ERROR,
                        result.getMessage(), pc, Level.ERROR);
        }
    }

    private SupplyChainValidation validateDeltaPlatformCredentialAttributes(
            final PlatformCredential delta,
            final DeviceInfoReport deviceInfoReport,
            final PlatformCredential base,
            final Map<PlatformCredential, SupplyChainValidation> deltaMapping) {
        final SupplyChainValidation.ValidationType validationType =
                SupplyChainValidation.ValidationType.PLATFORM_CREDENTIAL;

        if (delta == null) {
            LOGGER.error("No delta certificate to validate");
            return buildValidationRecord(validationType,
                    AppraisalStatus.Status.FAIL, "Delta platform certificate is missing",
                    null, Level.ERROR);
        }
        LOGGER.info("Validating delta platform certificate attributes");
        AppraisalStatus result = supplyChainCredentialValidator.
                validateDeltaPlatformCredentialAttributes(delta, deviceInfoReport,
                        base, deltaMapping);
        switch (result.getAppStatus()) {
            case PASS:
                return buildValidationRecord(validationType, AppraisalStatus.Status.PASS,
                        result.getMessage(), delta, Level.INFO);
            case FAIL:
                return buildValidationRecord(validationType, AppraisalStatus.Status.FAIL,
                        result.getMessage(), delta, Level.WARN);
            case ERROR:
                return buildValidationRecord(validationType, AppraisalStatus.Status.ERROR,
                        result.getMessage(), delta, Level.ERROR);
            default:
                return buildValidationRecord(validationType, AppraisalStatus.Status.ERROR,
                        result.getMessage(), delta, Level.ERROR);
        }
    }

    /**
     * Creates a supply chain validation record and logs the validation
     * message at the specified log level.
     * @param validationType the type of validation
     * @param result the appraisal status
     * @param message the validation message to include in the summary and log
     * @param certificate the certificate associated with the validation
     * @param logLevel the log level
     * @return a SupplyChainValidation
     */
    private SupplyChainValidation buildValidationRecord(
            final SupplyChainValidation.ValidationType validationType,
            final AppraisalStatus.Status result, final String message,
            final Certificate certificate, final Level logLevel) {

        List<Certificate> certificateList = new ArrayList<>();
        if (certificate != null) {
            certificateList.add(certificate);
        }

        LOGGER.log(logLevel, message);
        return new SupplyChainValidation(validationType, result, certificateList, message);
    }

    /**
     * This method is used to retrieve the entire CA chain (up to a
     * trusted self-signed certificate) for the given certificate.  This method will look up
     * CA certificates that have a matching issuer organization as the given certificate, and will
     * perform that operation recursively until all certificates for all relevant organizations
     * have been retrieved.  For that reason, the returned set of certificates may be larger
     * than the the single trust chain for the queried certificate, but is guaranteed to include
     * the trust chain if it exists in this class' CertificateManager.
     * Returns the certificate authority credentials in a KeyStore.
     *
     * @param credential the credential whose CA chain should be retrieved
     * @return A keystore containing all relevant CA credentials to the given certificate's
     * organization or null if the keystore can't be assembled
     */
    public KeyStore getCaChain(final Certificate credential) {
        KeyStore caKeyStore = null;
        try {
            caKeyStore = caCertSetToKeystore(getCaChainRec(credential, Collections.emptySet()));
        } catch (KeyStoreException | IOException e) {
            LOGGER.error("Unable to assemble CA keystore", e);
        }
        return caKeyStore;
    }

    /**
     * This is a recursive method which is used to retrieve the entire CA chain (up to a
     * trusted self-signed certificate) for the given certificate.  This method will look up
     * CA certificates that have a matching issuer organization as the given certificate, and will
     * perform that operation recursively until all certificates for all relevant organizations
     * have been retrieved.  For that reason, the returned set of certificates may be larger
     * than the the single trust chain for the queried certificate, but is guaranteed to include
     * the trust chain if it exists in this class' CertificateManager.
     *
     * Implementation notes:
     * 1. Queries for CA certs with a subject org matching the given (argument's) issuer org
     * 2. Add that org to queriedOrganizations, so we don't search for that organization again
     * 3. For each returned CA cert, add that cert to the result set, and recurse with that as the
     *      argument (to go up the chain), if and only if we haven't already queried for that
     *      organization (which prevents infinite loops on certs with an identical subject and
     *      issuer org)
     *
     * @param credential the credential whose CA chain should be retrieved
     * @param previouslyQueriedOrganizations a list of organizations to refrain from querying
     * @return a Set containing all relevant CA credentials to the given certificate's organization
     */
    private Set<CertificateAuthorityCredential> getCaChainRec(
            final Certificate credential,
            final Set<String> previouslyQueriedOrganizations
    ) {
        CertificateSelector<CertificateAuthorityCredential> caSelector =
                CertificateAuthorityCredential.select(certificateManager)
                        .bySubjectOrganization(credential.getIssuerOrganization());
        Set<CertificateAuthorityCredential> certAuthsWithMatchingOrg = caSelector.getCertificates();

        Set<String> queriedOrganizations = new HashSet<>(previouslyQueriedOrganizations);
        queriedOrganizations.add(credential.getIssuerOrganization());

        HashSet<CertificateAuthorityCredential> caCreds = new HashSet<>();
        for (CertificateAuthorityCredential cred : certAuthsWithMatchingOrg) {
            caCreds.add(cred);
            if (!queriedOrganizations.contains(cred.getIssuerOrganization())) {
                caCreds.addAll(getCaChainRec(cred, queriedOrganizations));
            }
        }
        return caCreds;
    }

    private KeyStore caCertSetToKeystore(final Set<CertificateAuthorityCredential> certs)
            throws KeyStoreException, IOException {
        KeyStore keyStore = KeyStore.getInstance("JKS");
        try {
            keyStore.load(null, "".toCharArray());
            for (Certificate cert : certs) {
                keyStore.setCertificateEntry(cert.getId().toString(), cert.getX509Certificate());
            }
        } catch (IOException | CertificateException | NoSuchAlgorithmException e) {
            throw new IOException("Could not create and populate keystore", e);
        }

        return keyStore;
    }

    private boolean checkForMultipleBaseCredentials(final String platformSerialNumber) {
        boolean multiple = false;
        PlatformCredential baseCredential = null;

        if (platformSerialNumber != null) {
            List<PlatformCredential> chainCertificates = PlatformCredential
                    .select(certificateManager)
                    .byBoardSerialNumber(platformSerialNumber)
                    .getCertificates().stream().collect(Collectors.toList());

            for (PlatformCredential pc : chainCertificates) {
                if (baseCredential != null && pc.isBase()) {
                    multiple = true;
                } else if (pc.isBase()) {
                    baseCredential = pc;
                }
            }
        }

        return multiple;
    }
}<|MERGE_RESOLUTION|>--- conflicted
+++ resolved
@@ -175,14 +175,6 @@
                         if (pc.isDeltaChain()) {
                         // this check validates the delta changes and recompares
                         // the modified list to the original.
-<<<<<<< HEAD
-                            validations.add(validateDeltaPlatformCredentialAttributes(
-                                            pc, device.getDeviceInfo(),
-                                            baseCredential, deltaMapping));
-                        } else {
-                            validations.add(validatePlatformCredentialAttributes(
-                                    pc, device.getDeviceInfo(), ec));
-=======
                             attributeScv = validateDeltaPlatformCredentialAttributes(
                                             pc, device.getDeviceInfo(),
                                             baseCredential, deltaMapping);
@@ -191,27 +183,29 @@
                                     pc, device.getDeviceInfo(), ec);
                         }
 
-                        // have to make sure the attribute validation isn't ignored and
-                        // doesn't override general validation status
-                        if (platformScv.getResult() == AppraisalStatus.Status.PASS
-                                && attributeScv.getResult() != AppraisalStatus.Status.PASS) {
-                            // if the platform trust store validated but the attribute didn't
-                            // replace
-                            validations.remove(platformScv);
-                            validations.add(attributeScv);
-                        } else if ((platformScv.getResult() == AppraisalStatus.Status.PASS
-                                && attributeScv.getResult() == AppraisalStatus.Status.PASS)
-                                || (platformScv.getResult() != AppraisalStatus.Status.PASS
-                                && attributeScv.getResult() != AppraisalStatus.Status.PASS)) {
-                            // if both trust store and attributes validated or failed
-                            // combine messages
-                            validations.remove(platformScv);
-                            validations.add(new SupplyChainValidation(
-                                    platformScv.getValidationType(),
-                                    platformScv.getResult(), platformScv.getCertificatesUsed(),
-                                    String.format("%s%n%s", platformScv.getMessage(),
-                                            attributeScv.getMessage())));
->>>>>>> 2e07d2cf
+                        if (platformScv != null) {
+                            // have to make sure the attribute validation isn't ignored and
+                            // doesn't override general validation status
+                            if (platformScv.getResult() == AppraisalStatus.Status.PASS
+                                    && attributeScv.getResult() != AppraisalStatus.Status.PASS) {
+                                // if the platform trust store validated but the attribute didn't
+                                // replace
+                                validations.remove(platformScv);
+                                validations.add(attributeScv);
+                            } else if ((platformScv.getResult() == AppraisalStatus.Status.PASS
+                                    && attributeScv.getResult() == AppraisalStatus.Status.PASS)
+                                    || (platformScv.getResult() != AppraisalStatus.Status.PASS
+                                    && attributeScv.getResult() != AppraisalStatus.Status.PASS)) {
+                                // if both trust store and attributes validated or failed
+                                // combine messages
+                                validations.remove(platformScv);
+                                validations.add(new SupplyChainValidation(
+                                        platformScv.getValidationType(),
+                                        platformScv.getResult(),
+                                        platformScv.getCertificatesUsed(),
+                                        String.format("%s%n%s", platformScv.getMessage(),
+                                                attributeScv.getMessage())));
+                            }
                         }
 
                         pc.setDevice(device);
