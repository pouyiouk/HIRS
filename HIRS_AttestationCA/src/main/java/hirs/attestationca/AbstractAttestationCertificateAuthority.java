--- conflicted
+++ resolved
@@ -781,15 +781,6 @@
                         dbBaseRim.restore();
                         dbBaseRim.resetCreateTime();
                     }
-<<<<<<< HEAD
-=======
-                    this.referenceManifestManager.save(dbBaseRim);
-                } else {
-                    LOG.info("Client provided Base RIM already loaded in database.");
-                    dbBaseRim.restore();
-                    dbBaseRim.resetCreateTime();
-                }
->>>>>>> a3f5386b
 
                     tagId = dbBaseRim.getTagId();
                 } catch (IOException ioEx) {
@@ -800,7 +791,6 @@
             LOG.warn("Device did not send swid tag file...");
         }
 
-<<<<<<< HEAD
         if (dv.getLogfileCount() > 0) {
             for (ByteString logFile : dv.getLogfileList()) {
                 try {
@@ -834,37 +824,6 @@
                     }
                 } catch (IOException ioEx) {
                     LOG.error(ioEx);
-=======
-        if (dv.hasLogfile()) {
-            try {
-                support = SupportReferenceManifest.select(referenceManifestManager)
-                        .includeArchived()
-                        .byHashCode(Arrays.hashCode(dv.getLogfile().toByteArray()))
-                        .getRIM();
-
-                if (support == null) {
-                    support = new SupportReferenceManifest(
-                            String.format("%s.rimel",
-                                    clientName),
-                            dv.getLogfile().toByteArray());
-                    support.setPlatformManufacturer(dv.getHw().getManufacturer());
-                    support.setPlatformModel(dv.getHw().getProductName());
-                    support.setTagId(tagId);
-                    this.referenceManifestManager.save(support);
-                } else {
-                    LOG.info("Client provided Support RIM already loaded in database.");
-                    if (dbBaseRim != null) {
-                        support.setPlatformManufacturer(dbBaseRim.getPlatformManufacturer());
-                        support.setPlatformModel(dbBaseRim.getPlatformModel());
-                        support.setSwidTagVersion(dbBaseRim.getSwidTagVersion());
-                        support.setAssociatedRim(dbBaseRim.getId());
-                        support.setTagId(dbBaseRim.getTagId());
-                    }
-
-                    support.restore();
-                    support.resetCreateTime();
-                    this.referenceManifestManager.update(support);
->>>>>>> a3f5386b
                 }
             }
         } else {
