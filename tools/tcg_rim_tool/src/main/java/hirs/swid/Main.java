package hirs.swid;

import hirs.swid.utils.Commander;
import com.beust.jcommander.JCommander;

import java.io.FileNotFoundException;
import java.io.IOException;

public class Main {

    public static void main(String[] args) {
        Commander commander = new Commander();
        JCommander jc = JCommander.newBuilder().addObject(commander).build();
        jc.parse(args);
        SwidTagGateway gateway = new SwidTagGateway();

        if (commander.isHelp()) {
            jc.usage();
            System.out.println(commander.printHelpExamples());
        } else {
            if (!commander.getVerifyFile().isEmpty()) {
                System.out.println(commander.toString());
                String verifyFile = commander.getVerifyFile();
                String publicCertificate = commander.getPublicCertificate();
                if (!verifyFile.isEmpty() && !publicCertificate.isEmpty()) {
                    try {
                        gateway.validateSwidTag(verifyFile);
                    } catch (IOException e) {
                        System.out.println("Error validating RIM file: " + e.getMessage());
<<<<<<< HEAD
                    }
                } else {
                    System.out.println("Need both a RIM file to validate and a public certificate to validate with!");
=======
                        System.exit(1);
                    }
                } else {
                    System.out.println("Need both a RIM file to validate and a public certificate to validate with!");
                    System.exit(1);
>>>>>>> 7597fc87
                }
            } else {
                System.out.println(commander.toString());
                String createType = commander.getCreateType().toUpperCase();
                String attributesFile = commander.getAttributesFile();
                String certificateFile = commander.getPublicCertificate();
                String privateKeyFile = commander.getPrivateKeyFile();
                switch (createType) {
                    case "BASE":
                        if (!attributesFile.isEmpty()) {
                            gateway.setAttributesFile(attributesFile);
                        }
                        if (!certificateFile.isEmpty() && !privateKeyFile.isEmpty()) {
                            gateway.setDefaultCredentials(false);
                            gateway.setPemCertificateFile(certificateFile);
                            gateway.setPemPrivateKeyFile(privateKeyFile);
                        }
                        gateway.generateSwidTag(commander.getOutFile());
                        break;
                    case "EVENTLOG":
                        break;
                    case "PCR":
                        break;
                }
            }
        }
    }
}<|MERGE_RESOLUTION|>--- conflicted
+++ resolved
@@ -27,17 +27,11 @@
                         gateway.validateSwidTag(verifyFile);
                     } catch (IOException e) {
                         System.out.println("Error validating RIM file: " + e.getMessage());
-<<<<<<< HEAD
-                    }
-                } else {
-                    System.out.println("Need both a RIM file to validate and a public certificate to validate with!");
-=======
                         System.exit(1);
                     }
                 } else {
                     System.out.println("Need both a RIM file to validate and a public certificate to validate with!");
                     System.exit(1);
->>>>>>> 7597fc87
                 }
             } else {
                 System.out.println(commander.toString());
